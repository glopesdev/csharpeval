﻿using System;
using System.Collections.Generic;
using System.Dynamic;
using System.Linq.Expressions;
using ExpressionEvaluator.Tokens;
using Microsoft.CSharp.RuntimeBinder;
using System.Linq;

namespace ExpressionEvaluator.Operators
{
    internal class OpFuncServiceProviders
    {
        public static Expression MethodOperatorFunc(
            OpFuncArgs args 
            )
        {
            string nextToken = ((MemberToken)args.T).Name;
            Expression le = args.ExprStack.Pop();

<<<<<<< HEAD
            Expression result = ((MethodOperator)args.Op).Func(args.T.IsFunction, args.T.IsCall, le, nextToken, args.Args);
=======
            Expression result = ((MethodOperator)args.Op).Func(args.T.IsFunction, le, nextToken, args.Args, args.Types);
>>>>>>> f8375e7a

            return result;
        }

        public static Expression TypeOperatorFunc(
            OpFuncArgs args
            )
        {
            Expression le = args.ExprStack.Pop();
            return ((TypeOperator)args.Op).Func(le, args.T.Type);
        }

        public static Expression UnaryOperatorFunc(
            OpFuncArgs args
            )
        {
            Expression le = args.ExprStack.Pop();
            // perform implicit conversion on known types

            if (le.Type.IsDynamic())
            {
                return DynamicUnaryOperatorFunc(le, args.Op.ExpressionType);
            }
            else
            {
                return ((UnaryOperator)args.Op).Func(le);
            }
        }

        public static Expression BinaryOperatorFunc(
            OpFuncArgs args
            )
        {
            Expression re = args.ExprStack.Pop();
            Expression le = args.ExprStack.Pop();
            // perform implicit conversion on known types
            var isDynamic = le.Type.GetInterfaces().Contains(typeof(IDynamicMetaObjectProvider)) ||
                le.Type == typeof(Object);


            if (le.Type.IsDynamic() && re.Type.IsDynamic())
            {
                var expressionType = args.Op.ExpressionType;

                if (expressionType == ExpressionType.OrElse)
                {
                    le = Expression.IsTrue(Expression.Convert(le, typeof(bool)));
                    expressionType = ExpressionType.Or;
                    return Expression.Condition(le, Expression.Constant(true), Expression.Convert(DynamicBinaryOperatorFunc(Expression.Constant(false), re, expressionType), typeof(bool)));
                }


                if (expressionType == ExpressionType.AndAlso)
                {
                    le = Expression.IsFalse(Expression.Convert(le, typeof(bool)));
                    expressionType = ExpressionType.And;
                    return Expression.Condition(le, Expression.Constant(false), Expression.Convert(DynamicBinaryOperatorFunc(Expression.Constant(true), re, expressionType), typeof(bool)));
                }

                return DynamicBinaryOperatorFunc(le, re, expressionType);
            }
            else
            {
                TypeConversion.Convert(ref le, ref re);

                return ((BinaryOperator)args.Op).Func(le, re);
            }
        }

        private static Expression DynamicUnaryOperatorFunc(Expression le, ExpressionType expressionType)
        {
            var expArgs = new List<Expression>() { le };

            var binderM = Binder.UnaryOperation(CSharpBinderFlags.None, expressionType, le.Type, new CSharpArgumentInfo[]
		            {
			            CSharpArgumentInfo.Create(CSharpArgumentInfoFlags.None, null),
			            CSharpArgumentInfo.Create(CSharpArgumentInfoFlags.None, null)
		            });

            return Expression.Dynamic(binderM, typeof(object), expArgs);
        }

        private static Expression DynamicBinaryOperatorFunc(Expression le, Expression re, ExpressionType expressionType)
        {
            var expArgs = new List<Expression>() { le, re };


            var binderM = Binder.BinaryOperation(CSharpBinderFlags.None, expressionType, le.Type, new CSharpArgumentInfo[]
		            {
			            CSharpArgumentInfo.Create(CSharpArgumentInfoFlags.None, null),
			            CSharpArgumentInfo.Create(CSharpArgumentInfoFlags.None, null)
		            });

            return Expression.Dynamic(binderM, typeof(object), expArgs);
        }


        public static Expression TernaryOperatorFunc(OpFuncArgs args)
        {
            Expression falsy = args.ExprStack.Pop();
            Expression truthy = args.ExprStack.Pop();
            Expression condition = args.ExprStack.Pop();

            if (condition.Type != typeof(bool))
            {
                condition = Expression.Convert(condition, typeof(bool));
            }

            // perform implicit conversion on known types ???
            TypeConversion.Convert(ref falsy, ref truthy);
            return ((TernaryOperator)args.Op).Func(condition, truthy, falsy);
        }

        public static Expression TernarySeparatorOperatorFunc(OpFuncArgs args)
        {
            return args.ExprStack.Pop();
        }

    }
}<|MERGE_RESOLUTION|>--- conflicted
+++ resolved
@@ -17,11 +17,7 @@
             string nextToken = ((MemberToken)args.T).Name;
             Expression le = args.ExprStack.Pop();
 
-<<<<<<< HEAD
             Expression result = ((MethodOperator)args.Op).Func(args.T.IsFunction, args.T.IsCall, le, nextToken, args.Args);
-=======
-            Expression result = ((MethodOperator)args.Op).Func(args.T.IsFunction, le, nextToken, args.Args, args.Types);
->>>>>>> f8375e7a
 
             return result;
         }

﻿using System;
using System.Collections.Generic;
using System.Linq;
using System.Text;
using System.Linq.Expressions;
using ExpressionEvaluator.Operators;
using ExpressionEvaluator.Tokens;

namespace ExpressionEvaluator
{
    public class Parser
    {
        string _pstr;
        int _ptr;

        readonly Queue<Token> _tokenQueue = new Queue<Token>();
        readonly Stack<OpToken> _opStack = new Stack<OpToken>();
        OperatorCollection _operators;
        private TypeRegistry _typeRegistry;

        public TypeRegistry TypeRegistry
        {
            get { return _typeRegistry; }
            set { _typeRegistry = value; }
        }

        public object Global { get; set; }

        public string StringToParse { get { return _pstr; } set { _pstr = value; _tokenQueue.Clear(); } }

        public Parser()
        {
            Initialize();
            TypeRegistry = new TypeRegistry();
        }

        public Parser(string str)
        {
            Initialize();
            _pstr = str;
        }

        void Initialize()
        {
            _operators = new OperatorCollection
                {
                    {".", new MethodOperator(".", 12, true, OperatorCustomExpressions.MemberAccess)},
                    {"!", new UnaryOperator("!", 11, false, Expression.Not)},
                    {"*", new BinaryOperator("*", 10, true, Expression.Multiply)},
                    {"/", new BinaryOperator("/", 10, true, Expression.Divide)},
                    {"%", new BinaryOperator("%", 10, true, Expression.Modulo)},
                    {"+", new BinaryOperator("+", 9, true, OperatorCustomExpressions.Add)},
                    {"-", new BinaryOperator("-", 9, true, Expression.Subtract)},
                    {"<<", new BinaryOperator("<<", 8, true, Expression.LeftShift)},
                    {">>", new BinaryOperator(">>", 8, true, Expression.RightShift)},
                    {"<", new BinaryOperator("<", 7, true, Expression.LessThan)},
                    {">", new BinaryOperator(">", 7, true, Expression.GreaterThan)},
                    {"<=", new BinaryOperator("<=", 7, true, Expression.LessThanOrEqual)},
                    {">=", new BinaryOperator(">=", 7, true, Expression.GreaterThanOrEqual)},
                    {"==", new BinaryOperator("==", 6, true, Expression.Equal)},
                    {"!=", new BinaryOperator("!=", 6, true, Expression.NotEqual)},
                    {"&", new BinaryOperator("&", 5, true, Expression.And)},
                    {"^", new BinaryOperator("^", 4, true, Expression.ExclusiveOr)},
                    {"|", new BinaryOperator("|", 3, true, Expression.Or)},
                    {"&&", new BinaryOperator("&&", 2, true, Expression.AndAlso)},
                    {"||", new BinaryOperator("||", 1, true, Expression.OrElse)}
                };

            //operators.Add("^", new BinaryOperator("^", 11, false, Expression.Power));

            //operators.Add("[", new IndexOperator("[", 0, true, OperatorCustomExpressions.ArrayAccess));

        }

        /// <summary>
        /// Returns a boolean specifying if the current string pointer is within the bounds of the expression string
        /// </summary>
        /// <returns></returns>
        private bool IsInBounds()
        {
            return _ptr < _pstr.Length;
        }

        public Expression Parse(string expression)
        {
            StringToParse = expression;
            Parse();
            return BuildTree();
        }

        /// <summary>
        /// Parses the expression and builds the token queue for compiling
        /// </summary>
        public void Parse()
        {
            try
            {
                _tokenQueue.Clear();
                _ptr = 0;

                while (IsInBounds())
                {
                    string op = "";

                    int lastptr = _ptr;

                    if (_pstr[_ptr] != ' ')
                    {
                        // Parse enclosed strings
                        if (_pstr[_ptr] == '\'')
                        {
                            bool isStringClosed = false;
                            _ptr++;
                            lastptr = _ptr;
                            StringBuilder tokenbuilder = new StringBuilder();

                            // check for escaped single-quote and backslash
                            while (IsInBounds())
                            {
                                if (_pstr[_ptr] == '\\')
                                {
                                    tokenbuilder.Append(_pstr.Substring(lastptr, _ptr - lastptr));
                                    char nextchar = _pstr[_ptr + 1];
                                    switch (nextchar)
                                    {
                                        case '\'':
                                        case '\\':
                                            tokenbuilder.Append(nextchar);
                                            break;
                                        default:
                                            throw new Exception("Unrecognized escape sequence");
                                    }
                                    _ptr++;
                                    _ptr++;
                                    lastptr = _ptr;
                                }
                                else if ((_pstr[_ptr] == '\''))
                                {
                                    isStringClosed = true;
                                    break;
                                }
                                else
                                {
                                    _ptr++;
                                }
                            }

                            if (!isStringClosed) throw new Exception("Unclosed string literal at " + lastptr);

                            tokenbuilder.Append(_pstr.Substring(lastptr, _ptr - lastptr));
                            string token = tokenbuilder.ToString();
                            _tokenQueue.Enqueue(new Token() { Value = token, IsIdent = true, Type = typeof(string) });
                            _ptr++;
                        }
                        // Parse enclosed dates
                        else if (_pstr[_ptr] == '#')
                        {
                            bool isDateClosed = false;

                            _ptr++;
                            lastptr = _ptr;

                            while (IsInBounds())
                            {
                                _ptr++;
                                if (_pstr[_ptr] == '#')
                                {
                                    isDateClosed = true;
                                    break;
                                }
                            }

                            if (!isDateClosed) throw new Exception("Unclosed date literal at " + lastptr);

                            string token = _pstr.Substring(lastptr, _ptr - lastptr);

                            DateTime dt = DateTime.Parse(token);
                            _tokenQueue.Enqueue(new Token() { Value = dt, IsIdent = true, Type = typeof(DateTime) });
                            _ptr++;

                        }
                        else if (_pstr[_ptr] == ',')
                        {
                            bool pe = false;


                            while (_opStack.Count > 0)
                            {
                                if ((string)_opStack.Peek().Value == "(")
                                {
                                    OpToken temp = _opStack.Pop();
                                    Token lastToken = _opStack.Peek();
                                    if (lastToken.GetType() == typeof(MemberToken))
                                    {
                                        MemberToken lastmember = (MemberToken)lastToken;
                                        if (lastmember != null) lastmember.ArgCount++;
                                    }
                                    _opStack.Push(temp);
                                    pe = true;
                                    break;
                                }
                                else
                                {
                                    OpToken popToken = _opStack.Pop();
                                    _tokenQueue.Enqueue(popToken);
                                }

                            }


                            if (!pe)
                            {
                                throw new Exception("Parenthesis mismatch");
                            }

                            _ptr++;
                        }
                        // Member accessor
                        else if (_pstr[_ptr] == '.')
                        {
                            if (_opStack.Count > 0)
                            {
                                OpToken sc = _opStack.Peek();
                                // if the last operator was also a Member accessor pop it on the tokenQueue
                                if ((string)sc.Value == ".")
                                {
                                    OpToken popToken = _opStack.Pop();
                                    _tokenQueue.Enqueue(popToken);
                                }
                            }

                            _opStack.Push(new MemberToken());
                            _ptr++;
                        }
                        // Parse hexadecimal literals
                        else if (HelperMethods.IsHexStart(_pstr, _ptr))
                        {
                            bool isNeg = false;
                            if (_pstr[_ptr] == '-')
                            {
                                isNeg = true;
                                _ptr++;
                                lastptr = _ptr;
                            }
                            //skip 0x
                            _ptr += 2;
                            // Number identifiers start with a number and may contain numbers and decimals
                            while (IsInBounds() && (HelperMethods.IsHex(_pstr, _ptr) || _pstr[_ptr] == 'L'))
                            {
                                _ptr++;
                            }

                            string token = _pstr.Substring(lastptr, _ptr - lastptr);

                            Type ntype = typeof(System.Int32);
                            object val = null;

                            if (token.EndsWith("L"))
                            {
                                ntype = typeof(System.Int64);
                                token = token.Remove(token.Length - 1, 1);
                            }
                            var y = 10;

                            switch (ntype.Name)
                            {
                                case "Int32":
                                    val = isNeg ? -Convert.ToInt32(token, 16) : Convert.ToInt32(token, 16);
                                    break;
                                case "Int64":
                                    val = isNeg ? -Convert.ToInt64(token, 16) : Convert.ToInt64(token, 16);
                                    break;
                            }

                            _tokenQueue.Enqueue(new Token() { Value = val, IsIdent = true, Type = ntype });
                        }
                        // Parse numbers
                        else if (HelperMethods.IsANumber(_pstr, _ptr))
                        {


                            // Number identifiers start with a number and may contain numbers and decimals
                            while (IsInBounds() && (HelperMethods.IsANumber(_pstr, _ptr) || _pstr[_ptr] == '.' || _pstr[_ptr] == 'd' || _pstr[_ptr] == 'f' || _pstr[_ptr] == 'L'))
                            {
                                _ptr++;
                            }

                            string token = _pstr.Substring(lastptr, _ptr - lastptr);

                            Type ntype = typeof(System.Int32);
                            object val = null;

                            if (token.Contains('.')) ntype = typeof(System.Double);
                            if (token.EndsWith("d") || token.EndsWith("f") || token.EndsWith("L"))
                            {
                                if (token.EndsWith("d")) ntype = typeof(System.Double);
                                if (token.EndsWith("f")) ntype = typeof(System.Single);
                                if (token.EndsWith("L")) ntype = typeof(System.Int64);
                                token = token.Remove(token.Length - 1, 1);
                            }

                            var x = 2L;

                            switch (ntype.Name)
                            {
                                case "Int32":
                                    val = int.Parse(token, System.Globalization.CultureInfo.InvariantCulture);
                                    break;
                                case "Int64":
                                    val = long.Parse(token, System.Globalization.CultureInfo.InvariantCulture);
                                    break;
                                case "Double":
                                    val = double.Parse(token, System.Globalization.CultureInfo.InvariantCulture);
                                    break;
                                case "Single":
                                    val = float.Parse(token, System.Globalization.CultureInfo.InvariantCulture);
                                    break;
                            }


                            _tokenQueue.Enqueue(new Token() { Value = val, IsIdent = true, Type = ntype });
                        }
                        // Test for identifier
                        else if (HelperMethods.IsAlpha(_pstr[_ptr]) || (_pstr[_ptr] == '_'))
                        {
                            _ptr++;

                            while (IsInBounds() && (HelperMethods.IsAlpha(_pstr[_ptr]) || (_pstr[_ptr] == '_') || HelperMethods.IsNumeric(_pstr, _ptr)))
                            {
                                _ptr++;
                            }


                            string token = _pstr.Substring(lastptr, _ptr - lastptr);
                            MemberToken mToken = null;

                            if (_opStack.Count > 0)
                            {
                                OpToken opToken = _opStack.Peek();
                                if (opToken.GetType() == typeof(MemberToken))
                                    mToken = (MemberToken)opToken;
                            }

                            if ((mToken != null) && (mToken.Name == null))
                            {
                                mToken.Name = token;
                            }
                            else if (_typeRegistry.ContainsKey(token))
                            {
                                if (_typeRegistry[token].GetType().Name == "RuntimeType")
                                {
                                    _tokenQueue.Enqueue(new Token() { Value = ((Type)_typeRegistry[token]).UnderlyingSystemType, IsType = true });
                                }
                                else
                                {
                                    _tokenQueue.Enqueue(new Token() { Value = _typeRegistry[token], IsType = true });
                                }
                            }
                            else
                            {
                                if ((token.ToLower() == "null"))
                                {
                                    _tokenQueue.Enqueue(new Token() { Value = null, IsIdent = true, Type = typeof(object) });
                                }
                                else if ((token.ToLower() == "true") || (token.ToLower() == "false"))
                                {
                                    _tokenQueue.Enqueue(new Token() { Value = Boolean.Parse(token), IsIdent = true, Type = typeof(Boolean) });
                                }
                                else
                                {
<<<<<<< HEAD
                                    _tokenQueue.Enqueue(new Token() { Value = Global, IsType = true });
=======
                                    if (Global != null)
                                    {
                                        _tokenQueue.Enqueue(new Token() { Value = Global, IsType = true });
                                    }
                                    else
                                    {
                                        _tokenQueue.Enqueue(new Token() { IsScope = true });
                                    }

>>>>>>> 29715ab6
                                    if (_opStack.Count > 0)
                                    {
                                        OpToken sc = _opStack.Peek();
                                        // if the last operator was also a Member accessor pop it on the tokenQueue
                                        if ((string)sc.Value == ".")
                                        {
                                            OpToken popToken = _opStack.Pop();
                                            _tokenQueue.Enqueue(popToken);
                                        }
                                    }

                                    _opStack.Push(new MemberToken());
                                    _ptr -= token.Length;
                                    //throw new Exception(string.Format("Unknown type or identifier '{0}'", token));
                                }
                            }
                        }
                        else if (_pstr[_ptr] == '[')
                        {
                            _opStack.Push(new OpToken() { Value = "[", Ptr = _ptr + 1 });
                            _ptr++;
                        }
                        else if (_pstr[_ptr] == ']')
                        {
                            bool pe = false;
                            // Until the token at the top of the stack is a left bracket,
                            // pop operators off the stack onto the output queue
                            while (_opStack.Count > 0)
                            {
                                OpToken sc = _opStack.Peek();
                                if ((string)sc.Value == "[")
                                {
                                    OpToken temp = _opStack.Pop();
                                    if (_opStack.Count > 0)
                                    {
                                        Token lastToken = _opStack.Peek();
                                        if (lastToken.GetType() == typeof(MemberToken))
                                        {
                                            MemberToken lastmember = (MemberToken)lastToken;
                                            // check if there was anything significant between the opening paren and the closing paren
                                            // If so, then we have an argument... This isn't the best approach perhaps, but it works...
                                            if (_pstr.Substring(sc.Ptr, _ptr - sc.Ptr).Trim().Length > 0) lastmember.ArgCount++;
                                        }
                                    }
                                    _opStack.Push(temp);
                                    pe = true;
                                    break;
                                }
                                else
                                {
                                    OpToken popToken = _opStack.Pop();
                                    _tokenQueue.Enqueue(popToken);
                                }
                            }

                            // If the stack runs out without finding a left parenthesis, then there are mismatched parentheses.
                            if (!pe)
                            {
                                throw new Exception("Parenthesis mismatch");
                            }

                            // Pop the left parenthesis from the stack, but not onto the output queue.
                            OpToken lopToken = _opStack.Pop();
                            //tokenQueue.Enqueue(lopToken);


                            _ptr++;
                        }
                        else if (_pstr[_ptr] == '(')
                        {
                            int curptr = _ptr;
                            while (_pstr[curptr] != ')')
                            {
                                curptr++;
                            }
                            string typeName = _pstr.Substring(lastptr + 1, curptr - lastptr - 1).Trim();
                            Type t;
                            if (_typeRegistry.ContainsKey(typeName))
                            {
                                _tokenQueue.Enqueue(new Token() { Value = "(" + typeName + ")", IsCast = true, Type = (Type)_typeRegistry[typeName] });
                                _ptr = curptr + 1;
                            }
                            else if ((t = Type.GetType(typeName)) != null)
                            {
                                _tokenQueue.Enqueue(new Token() { Value = "(" + t.Name + ")", IsCast = true, Type = t });
                                _ptr = curptr + 1;
                            }
                            else
                            {
                                _opStack.Push(new OpToken() { Value = "(", Ptr = _ptr + 1 });
                                _ptr++;
                            }

                        }
                        else if (_pstr[_ptr] == ')')
                        {
                            bool pe = false;
                            //int poppedtokens = 0;
                            // Until the token at the top of the stack is a left parenthesis,
                            // pop operators off the stack onto the output queue
                            while (_opStack.Count > 0)
                            {
                                OpToken sc = _opStack.Peek();
                                if ((string)sc.Value == "(")
                                {
                                    OpToken temp = _opStack.Pop();
                                    if (_opStack.Count > 0)
                                    {
                                        Token lastToken = _opStack.Peek();
                                        if (lastToken.GetType() == typeof(MemberToken))
                                        {
                                            MemberToken lastmember = (MemberToken)lastToken;
                                            // check if there was anything significant between the opening paren and the closing paren
                                            // If so, then we have an argument... This isn't the best approach perhaps, but it works...
                                            if (_pstr.Substring(sc.Ptr, _ptr - sc.Ptr).Trim().Length > 0) lastmember.ArgCount++;
                                        }
                                    }
                                    _opStack.Push(temp);
                                    pe = true;
                                    break;
                                }
                                else
                                {
                                    OpToken popToken = _opStack.Pop();
                                    _tokenQueue.Enqueue(popToken);
                                    // poppedtokens++;
                                }
                            }

                            // If the stack runs out without finding a left parenthesis, then there are mismatched parentheses.
                            if (!pe)
                            {
                                throw new Exception("Parenthesis mismatch");
                            }

                            // Pop the left parenthesis from the stack, but not onto the output queue.
                            _opStack.Pop();

                            //If the token at the top of the stack is a function token, pop it onto the output queue.
                            if (_opStack.Count > 0)
                            {
                                OpToken popToken = _opStack.Peek();
                                if ((string)popToken.Value == ".")
                                {
                                    popToken = _opStack.Pop();
                                    _tokenQueue.Enqueue(popToken);
                                }
                            }
                            _ptr++;
                        }
                        else if ((op = _operators.IsOperator(_pstr, ref _ptr)) != null)
                        {
                            while (_opStack.Count > 0)
                            {
                                OpToken sc = _opStack.Peek();

                                if (_operators.IsOperator((string)sc.Value) &&
                                     ((_operators[op].LeftAssoc &&
                                       (_operators[op].Precedence <= _operators[(string)sc.Value].Precedence)) ||
                                       (_operators[op].Precedence < _operators[(string)sc.Value].Precedence))
                                    )
                                {
                                    OpToken popToken = _opStack.Pop();
                                    _tokenQueue.Enqueue(popToken);
                                }
                                else
                                {
                                    break;
                                }
                            }

                            _opStack.Push(new OpToken() { Value = op });
                            _ptr++;
                        }
                        else
                        {
                            throw new Exception("Unexpected token '" + _pstr[_ptr].ToString() + "'");
                        }
                    }
                    else
                    {
                        _ptr++;
                    }
                }

                while (_opStack.Count > 0)
                {
                    OpToken sc = _opStack.Peek();
                    if ((string)sc.Value == "(" || (string)sc.Value == ")")
                    {
                        throw new Exception("Paren mismatch");
                    }

                    sc = _opStack.Pop();
                    _tokenQueue.Enqueue(sc);
                }

            }
            catch (Exception ex)
            {
                throw new Exception(String.Format("Parser error at position {0}: {1}", _ptr, ex.Message), ex);
            }
        }

        /// <summary>
        /// Builds the expression tree from the token queue
        /// </summary>
        /// <returns></returns>
        public Expression BuildTree(Expression scopeParam = null)
        {
            if (_tokenQueue.Count == 0) Parse();

            // make a copy of the queue, so that we don't empty the original queue
            Queue<Token> tempQueue = new Queue<Token>(_tokenQueue);
            Stack<Expression> exprStack = new Stack<Expression>();
            List<Expression> args = new List<Expression>();
            Stack<String> literalStack = new Stack<String>();

#if DEBUG
            var q = tempQueue.Select(x => (x.Value ?? "<null>").ToString() + (x.GetType() == typeof(MemberToken) ? ":" + ((MemberToken)x).Name : ""));
            System.Diagnostics.Debug.WriteLine(string.Join("][", q.ToArray()));
#endif
            int isCastPending = -1;
            Type typeCast = null;

            while (tempQueue.Count > 0)
            {
                Token t = tempQueue.Dequeue();

                if (isCastPending > -1) isCastPending--;
                if (isCastPending == 0)
                {
                    exprStack.Push(Expression.Convert(exprStack.Pop(), typeCast));
                    isCastPending = -1;
                }

                if (t.IsIdent)
                {
                    // handle numeric literals
                    exprStack.Push(Expression.Constant(t.Value, t.Type));
                }
                else if (t.IsType)
                {
                    exprStack.Push(Expression.Constant(t.Value));
                }
                else if (t.IsScope)
                {
                    exprStack.Push(scopeParam);
                }
                else if (t.IsOperator)
                {
                    // handle operators
                    Expression result = null;
                    var op = _operators[(string)t.Value];
                    var opfunc = OpFuncServiceLocator.Resolve(op.GetType());
                    for (int i = 0; i < t.ArgCount; i++)
                    {
                        args.Add(exprStack.Pop());
                    }
                    // Arguments are in reverse order
                    args.Reverse();
                    result = opfunc(new OpFuncArgs() { TempQueue = tempQueue, ExprStack = exprStack, T = t, Op = op, Args = args, ScopeParam = scopeParam });
                    args.Clear();
                    exprStack.Push(result);
                }
                else if (t.IsCast)
                {
                    isCastPending = 2;
                    typeCast = t.Type;
                }
            }

            // we should only have one complete expression on the stack, otherwise, something went wrong
            if (exprStack.Count == 1)
            {
                Expression pop = exprStack.Pop();
#if DEBUG
                System.Diagnostics.Debug.WriteLine(pop.ToString());
#endif
                return pop;
            }
            else
            {
                throw new Exception("Invalid expression");
            }

            return null;
        }

    }
}<|MERGE_RESOLUTION|>--- conflicted
+++ resolved
@@ -368,9 +368,6 @@
                                 }
                                 else
                                 {
-<<<<<<< HEAD
-                                    _tokenQueue.Enqueue(new Token() { Value = Global, IsType = true });
-=======
                                     if (Global != null)
                                     {
                                         _tokenQueue.Enqueue(new Token() { Value = Global, IsType = true });
@@ -380,7 +377,6 @@
                                         _tokenQueue.Enqueue(new Token() { IsScope = true });
                                     }
 
->>>>>>> 29715ab6
                                     if (_opStack.Count > 0)
                                     {
                                         OpToken sc = _opStack.Peek();
